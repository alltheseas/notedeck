--- conflicted
+++ resolved
@@ -15,11 +15,7 @@
     notecache::{CachedNote, NoteCache},
     notes_holder::NotesHolderStorage,
     profile::Profile,
-<<<<<<< HEAD
-    storage::{DataPath, DataPathType, Directory, FileKeyStorage, KeyStorageType},
-=======
-    storage::{self, Directory, FileKeyStorage, KeyStorageType},
->>>>>>> ee5dd542
+    storage::{self, DataPath, DataPathType, Directory, FileKeyStorage, KeyStorageType},
     subscriptions::{SubKind, Subscriptions},
     support::Support,
     thread::Thread,
@@ -726,7 +722,7 @@
         let ndb = Ndb::new(dbpath, &config).expect("ndb");
 
         let mut columns = if parsed_args.columns.is_empty() {
-            if let Some(serializable_columns) = storage::load_columns() {
+            if let Some(serializable_columns) = storage::load_columns(&path) {
                 info!("Using columns from disk");
                 serializable_columns.into_columns(&ndb, account)
             } else {
@@ -1003,7 +999,7 @@
 
     main_panel(&ctx.style(), ui::is_narrow(ctx)).show(ctx, |ui| {
         if !app.columns.columns().is_empty() && nav::render_nav(0, app, ui) {
-            storage::save_columns(app.columns.as_serializable_columns());
+            storage::save_columns(&app.path, app.columns.as_serializable_columns());
         }
     });
 }
@@ -1100,7 +1096,7 @@
             }
 
             if columns_changed {
-                storage::save_columns(app.columns.as_serializable_columns());
+                storage::save_columns(&app.path, app.columns.as_serializable_columns());
             }
         });
 }
