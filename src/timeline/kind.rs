--- conflicted
+++ resolved
@@ -9,21 +9,13 @@
 use std::fmt::Display;
 use tracing::{error, warn};
 
-<<<<<<< HEAD
-#[derive(Clone, Debug, PartialEq, Eq)]
-=======
-#[derive(Clone, Debug, Serialize, Deserialize)]
->>>>>>> ee5dd542
+#[derive(Clone, Debug, PartialEq, Eq, Serialize, Deserialize)]
 pub enum PubkeySource {
     Explicit(Pubkey),
     DeckAuthor,
 }
 
-<<<<<<< HEAD
-#[derive(Debug, Clone, PartialEq, Eq)]
-=======
-#[derive(Debug, Clone, Serialize, Deserialize)]
->>>>>>> ee5dd542
+#[derive(Debug, Clone, PartialEq, Eq, Serialize, Deserialize)]
 pub enum ListKind {
     Contact(PubkeySource),
 }
@@ -36,11 +28,7 @@
 ///   - filter
 ///   - ... etc
 ///
-<<<<<<< HEAD
-#[derive(Debug, Clone, PartialEq, Eq)]
-=======
-#[derive(Debug, Clone, Serialize, Deserialize)]
->>>>>>> ee5dd542
+#[derive(Debug, Clone, PartialEq, Eq, Serialize, Deserialize)]
 pub enum TimelineKind {
     List(ListKind),
 
