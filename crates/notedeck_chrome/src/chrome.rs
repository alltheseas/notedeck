// Entry point for wasm
//#[cfg(target_arch = "wasm32")]
//use wasm_bindgen::prelude::*;
use crate::app::NotedeckApp;
use egui::{vec2, Button, Color32, Label, Layout, Rect, RichText, ThemePreference, Widget};
use egui_extras::{Size, StripBuilder};
use nostrdb::{ProfileRecord, Transaction};
use notedeck::{
    tr, App, AppAction, AppContext, Localization, NotedeckTextStyle, UserAccount, WalletType,
};
use notedeck_columns::{
    column::SelectionResult, timeline::kind::ListKind, timeline::TimelineKind, Damus,
};
use notedeck_dave::{Dave, DaveAvatar};
use notedeck_ui::{app_images, AnimationHelper, ProfilePic};

static ICON_WIDTH: f32 = 40.0;
pub static ICON_EXPANSION_MULTIPLE: f32 = 1.2;

pub struct Chrome {
    active: i32,
    open: bool,
    tab_selected: i32,
    apps: Vec<NotedeckApp>,

    #[cfg(feature = "memory")]
    show_memory_debug: bool,
}

impl Default for Chrome {
    fn default() -> Self {
        Self {
            active: 0,
            tab_selected: 0,
            // sidemenu is not open by default on mobile/narrow uis
            open: !notedeck::ui::is_compiled_as_mobile(),
            apps: vec![],

            #[cfg(feature = "memory")]
            show_memory_debug: false,
        }
    }
}

/// When you click the toolbar button, these actions
/// are returned
#[derive(Debug, Eq, PartialEq)]
pub enum ToolbarAction {
    Notifications,
    Dave,
    Home,
}

pub enum ChromePanelAction {
    Support,
    Settings,
    Account,
    Wallet,
    Toolbar(ToolbarAction),
    SaveTheme(ThemePreference),
    Profile(notedeck::enostr::Pubkey),
}

impl ChromePanelAction {
    fn columns_switch(ctx: &mut AppContext, chrome: &mut Chrome, kind: &TimelineKind) {
        chrome.switch_to_columns();

        let Some(columns_app) = chrome.get_columns_app() else {
            return;
        };

        if let Some(active_columns) = columns_app
            .decks_cache
            .active_columns_mut(ctx.i18n, ctx.accounts)
        {
            match active_columns.select_by_kind(kind) {
                SelectionResult::NewSelection(_index) => {
                    // great! no need to go to top yet
                }

                SelectionResult::AlreadySelected(_n) => {
                    // we already selected this, so scroll to top
                    columns_app.scroll_to_top();
                }

                SelectionResult::Failed => {
                    // oh no, something went wrong
                    // TODO(jb55): handle tab selection failure
                }
            }
        }
    }

    fn columns_navigate(ctx: &mut AppContext, chrome: &mut Chrome, route: notedeck_columns::Route) {
        chrome.switch_to_columns();

        if let Some(c) = chrome.get_columns_app().and_then(|columns| {
            columns
                .decks_cache
                .selected_column_mut(ctx.i18n, ctx.accounts)
        }) {
            if c.router().routes().iter().any(|r| r == &route) {
                // return if we are already routing to accounts
                c.router_mut().go_back();
            } else {
                c.router_mut().route_to(route);
                //c..route_to(Route::relays());
            }
        };
    }

    fn process(&self, ctx: &mut AppContext, chrome: &mut Chrome, ui: &mut egui::Ui) {
        match self {
            Self::SaveTheme(theme) => {
                ui.ctx().options_mut(|o| {
                    o.theme_preference = *theme;
                });
                ctx.theme.save(*theme);
            }

            Self::Toolbar(toolbar_action) => match toolbar_action {
                ToolbarAction::Dave => chrome.switch_to_dave(),

                ToolbarAction::Home => {
                    Self::columns_switch(
                        ctx,
                        chrome,
                        &TimelineKind::List(ListKind::Contact(
                            ctx.accounts.get_selected_account().key.pubkey,
                        )),
                    );
                }

                ToolbarAction::Notifications => {
                    Self::columns_switch(
                        ctx,
                        chrome,
                        &TimelineKind::Notifications(
                            ctx.accounts.get_selected_account().key.pubkey,
                        ),
                    );
                }
            },

            Self::Support => {
                Self::columns_navigate(ctx, chrome, notedeck_columns::Route::Support);
            }

            Self::Account => {
                Self::columns_navigate(ctx, chrome, notedeck_columns::Route::accounts());
            }

            Self::Settings => {
                Self::columns_navigate(ctx, chrome, notedeck_columns::Route::Settings);
            }

            Self::Wallet => {
                Self::columns_navigate(
                    ctx,
                    chrome,
                    notedeck_columns::Route::Wallet(WalletType::Auto),
                );
            }
            Self::Profile(pk) => {
                columns_route_to_profile(pk, chrome, ctx, ui);
            }
        }
    }
}

impl Chrome {
    pub fn new() -> Self {
        Chrome::default()
    }

    pub fn toggle(&mut self) {
        self.open = !self.open;
    }

    pub fn add_app(&mut self, app: NotedeckApp) {
        self.apps.push(app);
    }

    fn get_columns_app(&mut self) -> Option<&mut Damus> {
        for app in &mut self.apps {
            if let NotedeckApp::Columns(cols) = app {
                return Some(cols);
            }
        }

        None
    }

    fn get_dave(&mut self) -> Option<&mut Dave> {
        for app in &mut self.apps {
            if let NotedeckApp::Dave(dave) = app {
                return Some(dave);
            }
        }

        None
    }

    fn switch_to_dave(&mut self) {
        for (i, app) in self.apps.iter().enumerate() {
            if let NotedeckApp::Dave(_) = app {
                self.active = i as i32;
            }
        }
    }

    fn switch_to_columns(&mut self) {
        for (i, app) in self.apps.iter().enumerate() {
            if let NotedeckApp::Columns(_) = app {
                self.active = i as i32;
            }
        }
    }

    pub fn set_active(&mut self, app: i32) {
        self.active = app;
    }

    /// The chrome side panel
    fn panel(
        &mut self,
        app_ctx: &mut AppContext,
        builder: StripBuilder,
        amt_open: f32,
    ) -> Option<ChromePanelAction> {
        let mut got_action: Option<ChromePanelAction> = None;

        builder
            .size(Size::exact(amt_open)) // collapsible sidebar
            .size(Size::remainder()) // the main app contents
            .clip(true)
            .horizontal(|mut hstrip| {
                hstrip.cell(|ui| {
                    let rect = ui.available_rect_before_wrap();
                    if !ui.visuals().dark_mode {
                        let rect = ui.available_rect_before_wrap();
                        ui.painter().rect(
                            rect,
                            0,
                            notedeck_ui::colors::ALMOST_WHITE,
                            egui::Stroke::new(0.0, Color32::TRANSPARENT),
                            egui::StrokeKind::Inside,
                        );
                    }

                    StripBuilder::new(ui)
                        .size(Size::remainder())
                        .size(Size::remainder())
                        .vertical(|mut vstrip| {
                            vstrip.cell(|ui| {
                                _ = ui.vertical_centered(|ui| {
                                    self.topdown_sidebar(ui, app_ctx.i18n);
                                })
                            });
                            vstrip.cell(|ui| {
                                ui.with_layout(Layout::bottom_up(egui::Align::Center), |ui| {
                                    if let Some(action) = bottomup_sidebar(self, app_ctx, ui) {
                                        got_action = Some(action);
                                    }
                                });
                            });
                        });

                    // vertical sidebar line
                    ui.painter().vline(
                        rect.right(),
                        rect.y_range(),
                        ui.visuals().widgets.noninteractive.bg_stroke,
                    );
                });

                hstrip.cell(|ui| {
                    /*
                    let rect = ui.available_rect_before_wrap();
                    ui.painter().rect(
                        rect,
                        0,
                        egui::Color32::RED,
                        egui::Stroke::new(1.0, egui::Color32::BLUE),
                        egui::StrokeKind::Inside,
                    );
                    */

                    if let Some(action) = self.apps[self.active as usize].update(app_ctx, ui) {
                        chrome_handle_app_action(self, app_ctx, action, ui);
                    }
                });
            });

        got_action
    }

    /// How far is the chrome panel expanded?
    fn amount_open(&self, ui: &mut egui::Ui) -> f32 {
        let open_id = egui::Id::new("chrome_open");
        let side_panel_width: f32 = 74.0;
        ui.ctx().animate_bool(open_id, self.open) * side_panel_width
    }

    fn toolbar_height() -> f32 {
        48.0
    }

    /// On narrow layouts, we have a toolbar
    fn toolbar_chrome(
        &mut self,
        ctx: &mut AppContext,
        ui: &mut egui::Ui,
    ) -> Option<ChromePanelAction> {
        let mut got_action: Option<ChromePanelAction> = None;
        let amt_open = self.amount_open(ui);

        StripBuilder::new(ui)
            .size(Size::remainder()) // top cell
            .size(Size::exact(Self::toolbar_height())) // bottom cell
            .vertical(|mut strip| {
                strip.strip(|builder| {
                    // the chrome panel is nested above the toolbar
                    got_action = self.panel(ctx, builder, amt_open);
                });

                strip.cell(|ui| {
                    if let Some(action) = self.toolbar(ui) {
                        got_action = Some(ChromePanelAction::Toolbar(action))
                    }
                });
            });

        got_action
    }

    fn toolbar(&mut self, ui: &mut egui::Ui) -> Option<ToolbarAction> {
        use egui_tabs::{TabColor, Tabs};

        let rect = ui.available_rect_before_wrap();
        ui.painter().hline(
            rect.x_range(),
            rect.top(),
            ui.visuals().widgets.noninteractive.bg_stroke,
        );

        if !ui.visuals().dark_mode {
            ui.painter().rect(
                rect,
                0,
                notedeck_ui::colors::ALMOST_WHITE,
                egui::Stroke::new(0.0, Color32::TRANSPARENT),
                egui::StrokeKind::Inside,
            );
        }

        let rs = Tabs::new(3)
            .selected(self.tab_selected)
            .hover_bg(TabColor::none())
            .selected_fg(TabColor::none())
            .selected_bg(TabColor::none())
            .height(Self::toolbar_height())
            .layout(Layout::centered_and_justified(egui::Direction::TopDown))
            .show(ui, |ui, state| {
                let index = state.index();

                let mut action: Option<ToolbarAction> = None;

                let btn_size: f32 = 20.0;
                if index == 0 {
                    if home_button(ui, btn_size).clicked() {
                        action = Some(ToolbarAction::Home);
                    }
                } else if index == 1 {
                    if let Some(dave) = self.get_dave() {
                        let rect = dave_toolbar_rect(ui, btn_size * 2.0);
                        if dave_button(dave.avatar_mut(), ui, rect).clicked() {
                            action = Some(ToolbarAction::Dave);
                        }
                    }
                } else if index == 2 && notifications_button(ui, btn_size).clicked() {
                    action = Some(ToolbarAction::Notifications);
                }

                action
            })
            .inner();

        for maybe_r in rs {
            if maybe_r.inner.is_some() {
                return maybe_r.inner;
            }
        }

        None
    }

    /// Show the side menu or bar, depending on if we're on a narrow
    /// or wide screen.
    ///
    /// The side menu should hover over the screen, while the side bar
    /// is collapsible but persistent on the screen.
    fn show(&mut self, ctx: &mut AppContext, ui: &mut egui::Ui) -> Option<ChromePanelAction> {
        ui.spacing_mut().item_spacing.x = 0.0;

        if notedeck::ui::is_narrow(ui.ctx()) {
            self.toolbar_chrome(ctx, ui)
        } else {
            let amt_open = self.amount_open(ui);
            self.panel(ctx, StripBuilder::new(ui), amt_open)
        }
    }

    fn topdown_sidebar(&mut self, ui: &mut egui::Ui, i18n: &mut Localization) {
        // macos needs a bit of space to make room for window
        // minimize/close buttons
        if cfg!(target_os = "macos") {
            ui.add_space(30.0);
        } else {
            // we still want *some* padding so that it aligns with the + button regardless
            ui.add_space(notedeck_ui::constants::FRAME_MARGIN.into());
        }

        if ui.add(expand_side_panel_button()).clicked() {
            //self.active = (self.active + 1) % (self.apps.len() as i32);
            self.open = !self.open;
        }

        ui.add_space(4.0);
        ui.add(milestone_name(i18n));
        ui.add_space(16.0);
        //let dark_mode = ui.ctx().style().visuals.dark_mode;
        {
            if columns_button(ui)
                .on_hover_cursor(egui::CursorIcon::PointingHand)
                .clicked()
            {
                self.active = 0;
            }
        }
        ui.add_space(32.0);

        if let Some(dave) = self.get_dave() {
            let rect = dave_sidebar_rect(ui);
            let dave_resp = dave_button(dave.avatar_mut(), ui, rect)
                .on_hover_cursor(egui::CursorIcon::PointingHand);
            if dave_resp.clicked() {
                self.switch_to_dave();
            }
        }
    }
}

impl notedeck::App for Chrome {
    fn update(&mut self, ctx: &mut notedeck::AppContext, ui: &mut egui::Ui) -> Option<AppAction> {
        if let Some(action) = self.show(ctx, ui) {
            action.process(ctx, self, ui);
        }
        // TODO: unify this constant with the columns side panel width. ui crate?
        None
    }
}

fn milestone_name<'a>(i18n: &'a mut Localization) -> impl Widget + 'a {
    |ui: &mut egui::Ui| -> egui::Response {
        ui.vertical_centered(|ui| {
            let font = egui::FontId::new(
                notedeck::fonts::get_font_size(ui.ctx(), &NotedeckTextStyle::Tiny),
                egui::FontFamily::Name(notedeck::fonts::NamedFontFamily::Bold.as_str().into()),
            );
            ui.add(
                Label::new(
                    RichText::new(tr!(i18n, "BETA", "Beta version label"))
                        .color(ui.style().visuals.noninteractive().fg_stroke.color)
                        .font(font),
                )
                .selectable(false),
            )
            .on_hover_text(tr!(
                i18n,
                "Notedeck is a beta product. Expect bugs and contact us when you run into issues.",
                "Beta product warning message"
            ))
            .on_hover_cursor(egui::CursorIcon::Help)
        })
        .inner
    }
}

fn expand_side_panel_button() -> impl Widget {
    |ui: &mut egui::Ui| -> egui::Response {
        let img_size = 40.0;
        let img = app_images::damus_image()
            .max_width(img_size)
            .sense(egui::Sense::click());

        ui.add(img)
    }
}

fn expanding_button(
    name: &'static str,
    img_size: f32,
    light_img: egui::Image,
    dark_img: egui::Image,
    ui: &mut egui::Ui,
) -> egui::Response {
    let max_size = ICON_WIDTH * ICON_EXPANSION_MULTIPLE; // max size of the widget
    let img = if ui.visuals().dark_mode {
        dark_img
    } else {
        light_img
    };

    let helper = AnimationHelper::new(ui, name, egui::vec2(max_size, max_size));

    let cur_img_size = helper.scale_1d_pos(img_size);
    img.paint_at(
        ui,
        helper
            .get_animation_rect()
            .shrink((max_size - cur_img_size) / 2.0),
    );

    helper.take_animation_response()
}

fn support_button(ui: &mut egui::Ui) -> egui::Response {
    expanding_button(
        "help-button",
        16.0,
        app_images::help_light_image(),
        app_images::help_dark_image(),
        ui,
    )
}

fn settings_button(ui: &mut egui::Ui) -> egui::Response {
    expanding_button(
        "settings-button",
        32.0,
        app_images::settings_light_image(),
        app_images::settings_dark_image(),
        ui,
    )
}

fn notifications_button(ui: &mut egui::Ui, size: f32) -> egui::Response {
    expanding_button(
        "notifications-button",
        size,
        app_images::notifications_light_image(),
        app_images::notifications_dark_image(),
        ui,
    )
}

fn home_button(ui: &mut egui::Ui, size: f32) -> egui::Response {
    expanding_button(
        "home-button",
        size,
        app_images::home_light_image(),
        app_images::home_dark_image(),
        ui,
    )
}

fn columns_button(ui: &mut egui::Ui) -> egui::Response {
    expanding_button(
        "columns-button",
        40.0,
        app_images::columns_image(),
        app_images::columns_image(),
        ui,
    )
}

fn accounts_button(ui: &mut egui::Ui) -> egui::Response {
    expanding_button(
        "accounts-button",
        24.0,
        app_images::accounts_image().tint(ui.visuals().text_color()),
        app_images::accounts_image(),
        ui,
    )
}

fn dave_sidebar_rect(ui: &mut egui::Ui) -> Rect {
    let size = vec2(60.0, 60.0);
    let available = ui.available_rect_before_wrap();
    let center_x = available.center().x;
    let center_y = available.top();
    egui::Rect::from_center_size(egui::pos2(center_x, center_y), size)
}

fn dave_toolbar_rect(ui: &mut egui::Ui, size: f32) -> Rect {
    let size = vec2(size, size);
    let available = ui.available_rect_before_wrap();
    let center_x = available.center().x;
    let center_y = available.center().y;
    egui::Rect::from_center_size(egui::pos2(center_x, center_y), size)
}

fn dave_button(avatar: Option<&mut DaveAvatar>, ui: &mut egui::Ui, rect: Rect) -> egui::Response {
    if let Some(avatar) = avatar {
        avatar.render(rect, ui)
    } else {
        // plain icon if wgpu device not available??
        ui.label("fixme")
    }
}

pub fn get_profile_url_owned(profile: Option<ProfileRecord<'_>>) -> &str {
    if let Some(url) = profile.and_then(|pr| pr.record().profile().and_then(|p| p.picture())) {
        url
    } else {
        notedeck::profile::no_pfp_url()
    }
}

pub fn get_account_url<'a>(
    txn: &'a nostrdb::Transaction,
    ndb: &nostrdb::Ndb,
    account: &UserAccount,
) -> &'a str {
    if let Ok(profile) = ndb.get_profile_by_pubkey(txn, account.key.pubkey.bytes()) {
        get_profile_url_owned(Some(profile))
    } else {
        get_profile_url_owned(None)
    }
}

fn wallet_button() -> impl Widget {
    |ui: &mut egui::Ui| -> egui::Response {
        let img_size = 24.0;

        let max_size = img_size * ICON_EXPANSION_MULTIPLE;

        let img = if !ui.visuals().dark_mode {
            app_images::wallet_light_image()
        } else {
            app_images::wallet_dark_image()
        }
        .max_width(img_size);

        let helper = AnimationHelper::new(ui, "wallet-icon", vec2(max_size, max_size));

        let cur_img_size = helper.scale_1d_pos(img_size);
        img.paint_at(
            ui,
            helper
                .get_animation_rect()
                .shrink((max_size - cur_img_size) / 2.0),
        );

        helper.take_animation_response()
    }
}

fn chrome_handle_app_action(
    chrome: &mut Chrome,
    ctx: &mut AppContext,
    action: AppAction,
    ui: &mut egui::Ui,
) {
    match action {
        AppAction::ToggleChrome => {
            chrome.toggle();
        }

        AppAction::Note(note_action) => {
            chrome.switch_to_columns();
            let Some(columns) = chrome.get_columns_app() else {
                return;
            };

            let txn = Transaction::new(ctx.ndb).unwrap();

            let cols = columns
                .decks_cache
                .active_columns_mut(ctx.i18n, ctx.accounts)
                .unwrap();
            let m_action = notedeck_columns::actionbar::execute_and_process_note_action(
                note_action,
                ctx.ndb,
                cols,
                0,
                &mut columns.timeline_cache,
                &mut columns.threads,
                ctx.note_cache,
                ctx.pool,
                &txn,
                ctx.unknown_ids,
                ctx.accounts,
                ctx.global_wallet,
                ctx.zaps,
                ctx.img_cache,
                ui,
            );

            if let Some(action) = m_action {
                let col = cols.column_mut(0);

                action.process(&mut col.router, &mut col.sheet_router);
            }
        }
    }
}

fn columns_route_to_profile(
    pk: &notedeck::enostr::Pubkey,
    chrome: &mut Chrome,
    ctx: &mut AppContext,
    ui: &mut egui::Ui,
) {
    chrome.switch_to_columns();
    let Some(columns) = chrome.get_columns_app() else {
        return;
    };

    let cols = columns
        .decks_cache
        .active_columns_mut(ctx.i18n, ctx.accounts)
        .unwrap();

    let router = cols.get_first_router();
    if router.routes().iter().any(|r| {
        matches!(
            r,
            notedeck_columns::Route::Timeline(TimelineKind::Profile(_))
        )
    }) {
        router.go_back();
        return;
    }

    let txn = Transaction::new(ctx.ndb).unwrap();
    let m_action = notedeck_columns::actionbar::execute_and_process_note_action(
        notedeck::NoteAction::Profile(*pk),
        ctx.ndb,
        cols,
        0,
        &mut columns.timeline_cache,
        &mut columns.threads,
        ctx.note_cache,
        ctx.pool,
        &txn,
        ctx.unknown_ids,
        ctx.accounts,
        ctx.global_wallet,
        ctx.zaps,
        ctx.img_cache,
        ui,
    );

    if let Some(action) = m_action {
        let col = cols.column_mut(0);

        action.process(&mut col.router, &mut col.sheet_router);
    }
}

fn pfp_button(ctx: &mut AppContext, ui: &mut egui::Ui) -> egui::Response {
    let max_size = ICON_WIDTH * ICON_EXPANSION_MULTIPLE; // max size of the widget
    let helper = AnimationHelper::new(ui, "pfp-button", egui::vec2(max_size, max_size));

    let min_pfp_size = ICON_WIDTH;
    let cur_pfp_size = helper.scale_1d_pos(min_pfp_size);

    let txn = Transaction::new(ctx.ndb).expect("should be able to create txn");
    let profile_url = get_account_url(&txn, ctx.ndb, ctx.accounts.get_selected_account());

    let mut widget = ProfilePic::new(ctx.img_cache, profile_url).size(cur_pfp_size);

    ui.put(helper.get_animation_rect(), &mut widget);

    let pfp_resp = helper.take_animation_response();

    // let selected = ctx.accounts.cache.selected();

    // pfp_resp.context_menu(|ui| {
    //     for (pk, account) in &ctx.accounts.cache {
    //         let profile = ctx.ndb.get_profile_by_pubkey(&txn, pk).ok();
    //         let is_selected = *pk == selected.key.pubkey;
    //         let has_nsec = account.key.secret_key.is_some();

    //         let profile_peview_view = {
    //             let max_size = egui::vec2(ui.available_width(), 77.0);
    //             let resp = ui.allocate_response(max_size, egui::Sense::click());
    //             ui.allocate_new_ui(UiBuilder::new().max_rect(resp.rect), |ui| {
    //                 ui.add(
    //                     &mut ProfilePic::new(ctx.img_cache, get_profile_url(profile.as_ref()))
    //                         .size(24.0),
    //                 )
    //             })
    //         };

    //         // if let Some(op) = profile_peview_view {
    //         //     return_op = Some(match op {
    //         //         ProfilePreviewAction::SwitchTo => AccountsViewResponse::SelectAccount(*pk),
    //         //         ProfilePreviewAction::RemoveAccount => AccountsViewResponse::RemoveAccount(*pk),
    //         //     });
    //         // }
    //     }
    //     // if ui.menu_image_button(image, add_contents).clicked() {
    //     //     // ui.ctx().copy_text(url.to_owned());
    //     //     ui.close_menu();
    //     // }
    // });

    pfp_resp
}

/// The section of the chrome sidebar that starts at the
/// bottom and goes up
fn bottomup_sidebar(
    _chrome: &mut Chrome,
    ctx: &mut AppContext,
    ui: &mut egui::Ui,
) -> Option<ChromePanelAction> {
    ui.add_space(8.0);

    let pfp_resp = pfp_button(ctx, ui).on_hover_cursor(egui::CursorIcon::PointingHand);
<<<<<<< HEAD
    let accounts_resp = accounts_button(ui).on_hover_cursor(egui::CursorIcon::PointingHand);
=======

>>>>>>> da6ede5f
    let settings_resp = settings_button(ui).on_hover_cursor(egui::CursorIcon::PointingHand);

    let theme_action = match ui.ctx().theme() {
        egui::Theme::Dark => {
            let resp = ui
                .add(Button::new("☀").frame(false))
                .on_hover_cursor(egui::CursorIcon::PointingHand)
                .on_hover_text(tr!(
                    ctx.i18n,
                    "Switch to light mode",
                    "Hover text for light mode toggle button"
                ));
            if resp.clicked() {
                Some(ChromePanelAction::SaveTheme(ThemePreference::Light))
            } else {
                None
            }
        }
        egui::Theme::Light => {
            let resp = ui
                .add(Button::new("🌙").frame(false))
                .on_hover_cursor(egui::CursorIcon::PointingHand)
                .on_hover_text(tr!(
                    ctx.i18n,
                    "Switch to dark mode",
                    "Hover text for dark mode toggle button"
                ));
            if resp.clicked() {
                Some(ChromePanelAction::SaveTheme(ThemePreference::Dark))
            } else {
                None
            }
        }
    };

    let support_resp = support_button(ui).on_hover_cursor(egui::CursorIcon::PointingHand);

    let wallet_resp = ui
        .add(wallet_button())
        .on_hover_cursor(egui::CursorIcon::PointingHand);

    if ctx.args.debug {
        ui.weak(format!("{}", ctx.frame_history.fps() as i32));
        ui.weak(format!(
            "{:10.1}",
            ctx.frame_history.mean_frame_time() * 1e3
        ));

        #[cfg(feature = "memory")]
        {
            let mem_use = re_memory::MemoryUse::capture();
            if let Some(counted) = mem_use.counted {
                if ui
                    .label(format!("{}", format_bytes(counted as f64)))
                    .on_hover_cursor(egui::CursorIcon::PointingHand)
                    .clicked()
                {
                    _chrome.show_memory_debug = !_chrome.show_memory_debug;
                }
            }
            if let Some(resident) = mem_use.resident {
                ui.weak(format!("{}", format_bytes(resident as f64)));
            }

            if _chrome.show_memory_debug {
                egui::Window::new("Memory Debug").show(ui.ctx(), memory_debug_ui);
            }
        }
    }

    if pfp_resp.clicked() {
        let pk = ctx.accounts.get_selected_account().key.pubkey;
        Some(ChromePanelAction::Profile(pk))
    } else if accounts_resp.clicked() {
        Some(ChromePanelAction::Account)
    } else if settings_resp.clicked() {
        Some(ChromePanelAction::Settings)
    } else if theme_action.is_some() {
        theme_action
    } else if support_resp.clicked() {
        Some(ChromePanelAction::Support)
    } else if wallet_resp.clicked() {
        Some(ChromePanelAction::Wallet)
    } else {
        None
    }
}

#[cfg(feature = "memory")]
fn memory_debug_ui(ui: &mut egui::Ui) {
    let Some(stats) = &re_memory::accounting_allocator::tracking_stats() else {
        ui.label("re_memory::accounting_allocator::set_tracking_callstacks(true); not set!!");
        return;
    };

    egui::ScrollArea::vertical().show(ui, |ui| {
        ui.label(format!(
            "track_size_threshold {}",
            stats.track_size_threshold
        ));
        ui.label(format!(
            "untracked {} {}",
            stats.untracked.count,
            format_bytes(stats.untracked.size as f64)
        ));
        ui.label(format!(
            "stochastically_tracked {} {}",
            stats.stochastically_tracked.count,
            format_bytes(stats.stochastically_tracked.size as f64),
        ));
        ui.label(format!(
            "fully_tracked {} {}",
            stats.fully_tracked.count,
            format_bytes(stats.fully_tracked.size as f64)
        ));
        ui.label(format!(
            "overhead {} {}",
            stats.overhead.count,
            format_bytes(stats.overhead.size as f64)
        ));

        ui.separator();

        for (i, callstack) in stats.top_callstacks.iter().enumerate() {
            let full_bt = format!("{}", callstack.readable_backtrace);
            let mut lines = full_bt.lines().skip(5);
            let bt_header = lines.nth(0).map_or("??", |v| v);
            let header = format!(
                "#{} {bt_header} {}x {}",
                i + 1,
                callstack.extant.count,
                format_bytes(callstack.extant.size as f64)
            );

            egui::CollapsingHeader::new(header)
                .id_salt(("mem_cs", i))
                .show(ui, |ui| {
                    ui.label(lines.collect::<Vec<_>>().join("\n"));
                });
        }
    });
}

/// Pretty format a number of bytes by using SI notation (base2), e.g.
///
/// ```
/// # use re_format::format_bytes;
/// assert_eq!(format_bytes(123.0), "123 B");
/// assert_eq!(format_bytes(12_345.0), "12.1 KiB");
/// assert_eq!(format_bytes(1_234_567.0), "1.2 MiB");
/// assert_eq!(format_bytes(123_456_789.0), "118 MiB");
/// ```
#[cfg(feature = "memory")]
pub fn format_bytes(number_of_bytes: f64) -> String {
    /// The minus character: <https://www.compart.com/en/unicode/U+2212>
    /// Looks slightly different from the normal hyphen `-`.
    const MINUS: char = '−';

    if number_of_bytes < 0.0 {
        format!("{MINUS}{}", format_bytes(-number_of_bytes))
    } else if number_of_bytes == 0.0 {
        "0 B".to_owned()
    } else if number_of_bytes < 1.0 {
        format!("{number_of_bytes} B")
    } else if number_of_bytes < 20.0 {
        let is_integer = number_of_bytes.round() == number_of_bytes;
        if is_integer {
            format!("{number_of_bytes:.0} B")
        } else {
            format!("{number_of_bytes:.1} B")
        }
    } else if number_of_bytes < 10.0_f64.exp2() {
        format!("{number_of_bytes:.0} B")
    } else if number_of_bytes < 20.0_f64.exp2() {
        let decimals = (10.0 * number_of_bytes < 20.0_f64.exp2()) as usize;
        format!("{:.*} KiB", decimals, number_of_bytes / 10.0_f64.exp2())
    } else if number_of_bytes < 30.0_f64.exp2() {
        let decimals = (10.0 * number_of_bytes < 30.0_f64.exp2()) as usize;
        format!("{:.*} MiB", decimals, number_of_bytes / 20.0_f64.exp2())
    } else {
        let decimals = (10.0 * number_of_bytes < 40.0_f64.exp2()) as usize;
        format!("{:.*} GiB", decimals, number_of_bytes / 30.0_f64.exp2())
    }
}<|MERGE_RESOLUTION|>--- conflicted
+++ resolved
@@ -774,7 +774,7 @@
 
     ui.put(helper.get_animation_rect(), &mut widget);
 
-    let pfp_resp = helper.take_animation_response();
+    helper.take_animation_response()
 
     // let selected = ctx.accounts.cache.selected();
 
@@ -807,8 +807,6 @@
     //     //     ui.close_menu();
     //     // }
     // });
-
-    pfp_resp
 }
 
 /// The section of the chrome sidebar that starts at the
@@ -821,11 +819,7 @@
     ui.add_space(8.0);
 
     let pfp_resp = pfp_button(ctx, ui).on_hover_cursor(egui::CursorIcon::PointingHand);
-<<<<<<< HEAD
     let accounts_resp = accounts_button(ui).on_hover_cursor(egui::CursorIcon::PointingHand);
-=======
-
->>>>>>> da6ede5f
     let settings_resp = settings_button(ui).on_hover_cursor(egui::CursorIcon::PointingHand);
 
     let theme_action = match ui.ctx().theme() {
