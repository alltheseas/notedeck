use crate::Error;
use nostrdb::{Filter, Note};
use serde_json::json;

#[derive(Debug)]
pub struct EventClientMessage<'a> {
    note: Note<'a>,
}

impl EventClientMessage<'_> {
    pub fn to_json(&self) -> Result<String, Error> {
        Ok(format!("[\"EVENT\", {}]", self.note.json()?))
    }
}

/// Messages sent by clients, received by relays
<<<<<<< HEAD
#[derive(Debug)]
pub enum ClientMessage<'a> {
    Event(EventClientMessage<'a>),
=======
#[derive(Debug, Clone)]
pub enum ClientMessage {
    Event {
        note: Note,
    },
>>>>>>> efa0bfcc
    Req {
        sub_id: String,
        filters: Vec<Filter>,
    },
    Close {
        sub_id: String,
    },
    Raw(String),
}

impl<'a> ClientMessage<'a> {
    pub fn event(note: Note<'a>) -> Self {
        ClientMessage::Event(EventClientMessage { note })
    }

    pub fn raw(raw: String) -> Self {
        ClientMessage::Raw(raw)
    }

    pub fn req(sub_id: String, filters: Vec<Filter>) -> Self {
        ClientMessage::Req { sub_id, filters }
    }

    pub fn close(sub_id: String) -> Self {
        ClientMessage::Close { sub_id }
    }

    pub fn to_json(&self) -> Result<String, Error> {
        Ok(match self {
            Self::Event(ecm) => ecm.to_json()?,
            Self::Raw(raw) => raw.clone(),
            Self::Req { sub_id, filters } => {
                if filters.is_empty() {
                    format!("[\"REQ\",\"{}\",{{ }}]", sub_id)
                } else if filters.len() == 1 {
                    let filters_json_str = filters[0].json()?;
                    format!("[\"REQ\",\"{}\",{}]", sub_id, filters_json_str)
                } else {
                    let filters_json_str: Result<Vec<String>, Error> = filters
                        .iter()
                        .map(|f| f.json().map_err(Into::<Error>::into))
                        .collect();
                    format!("[\"REQ\",\"{}\",{}]", sub_id, filters_json_str?.join(","))
                }
            }
            Self::Close { sub_id } => json!(["CLOSE", sub_id]).to_string(),
        })
    }
}<|MERGE_RESOLUTION|>--- conflicted
+++ resolved
@@ -2,29 +2,21 @@
 use nostrdb::{Filter, Note};
 use serde_json::json;
 
-#[derive(Debug)]
-pub struct EventClientMessage<'a> {
-    note: Note<'a>,
+#[derive(Debug, Clone)]
+pub struct EventClientMessage {
+    pub note_json: String,
 }
 
-impl EventClientMessage<'_> {
-    pub fn to_json(&self) -> Result<String, Error> {
-        Ok(format!("[\"EVENT\", {}]", self.note.json()?))
+impl EventClientMessage {
+    pub fn to_json(&self) -> String {
+        format!("[\"EVENT\", {}]", self.note_json)
     }
 }
 
 /// Messages sent by clients, received by relays
-<<<<<<< HEAD
-#[derive(Debug)]
-pub enum ClientMessage<'a> {
-    Event(EventClientMessage<'a>),
-=======
 #[derive(Debug, Clone)]
 pub enum ClientMessage {
-    Event {
-        note: Note,
-    },
->>>>>>> efa0bfcc
+    Event(EventClientMessage),
     Req {
         sub_id: String,
         filters: Vec<Filter>,
@@ -35,9 +27,11 @@
     Raw(String),
 }
 
-impl<'a> ClientMessage<'a> {
-    pub fn event(note: Note<'a>) -> Self {
-        ClientMessage::Event(EventClientMessage { note })
+impl ClientMessage {
+    pub fn event(note: Note) -> Result<Self, Error> {
+        Ok(ClientMessage::Event(EventClientMessage {
+            note_json: note.json()?,
+        }))
     }
 
     pub fn raw(raw: String) -> Self {
@@ -54,7 +48,7 @@
 
     pub fn to_json(&self) -> Result<String, Error> {
         Ok(match self {
-            Self::Event(ecm) => ecm.to_json()?,
+            Self::Event(ecm) => ecm.to_json(),
             Self::Raw(raw) => raw.clone(),
             Self::Req { sub_id, filters } => {
                 if filters.is_empty() {
