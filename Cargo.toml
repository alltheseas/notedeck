--- conflicted
+++ resolved
@@ -56,12 +56,9 @@
 uuid = { version = "1.10.0", features = ["v4"] }
 security-framework = "2.11.0"
 sha2 = "0.10.8"
-<<<<<<< HEAD
 bincode = "1.3.3"
 mime_guess = "2.0.5"
-=======
 pretty_assertions = "1.4.1"
->>>>>>> cc5941e9
 
 [patch.crates-io]
 egui = { git = "https://github.com/damus-io/egui", branch = "update_layouter_0.29.1" }
